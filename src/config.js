--- conflicted
+++ resolved
@@ -89,15 +89,9 @@
   maxLoadingDelay: 4, // used by abr-controller
   minAutoBitrate: 0, // used by hls
   emeEnabled: false, // used by eme-controller
-<<<<<<< HEAD
-  widevineLicenseUrl: undefined, // used by eme-controller
+  widevineLicenseUrl: void 0, // used by eme-controller
   requestMediaKeySystemAccessFunc: requestMediaKeySystemAccess, // used by eme-controller
   testBandwidth: true
-=======
-  widevineLicenseUrl: void 0, // used by eme-controller
-  requestMediaKeySystemAccessFunc:
-            requestMediaKeySystemAccess // used by eme-controller
->>>>>>> 29ad34d0
 };
 
 if (__USE_SUBTITLES__) {
