--- conflicted
+++ resolved
@@ -87,12 +87,8 @@
 
     while ((result = MASTER_PLAYLIST_REGEX.exec(string)) != null) {
       const level = {};
-<<<<<<< HEAD
-      let attrs = level.attrs = new AttrList(result[1]);
-=======
 
       const attrs = level.attrs = new AttrList(result[1]);
->>>>>>> c721b7ee
       level.url = M3U8Parser.resolve(result[2], baseurl);
 
       const resolution = attrs.decimalResolution('RESOLUTION');
@@ -150,11 +146,7 @@
     return medias;
   }
 
-<<<<<<< HEAD
-  static parseLevelPlaylist (string, baseurl, id, type) {
-=======
   static parseLevelPlaylist (string, baseurl, id, type, levelUrlId) {
->>>>>>> c721b7ee
     let currentSN = 0;
     let totalduration = 0;
     let level = new Level(baseurl);
@@ -210,14 +202,9 @@
         // avoid sliced strings    https://github.com/video-dev/hls.js/issues/939
         frag.rawProgramDateTime = (' ' + result[5]).slice(1);
         frag.tagList.push(['PROGRAM-DATE-TIME', frag.rawProgramDateTime]);
-<<<<<<< HEAD
-        if (firstPdtIndex === null)
-          firstPdtIndex = level.fragments.length;
-=======
         if (firstPdtIndex === null) {
           firstPdtIndex = level.fragments.length;
         }
->>>>>>> c721b7ee
       } else {
         result = result[0].match(LEVEL_PLAYLIST_REGEX_SLOW);
         for (i = 1; i < result.length; i++) {
@@ -283,11 +270,7 @@
           let startAttrs = new AttrList(startParams);
           let startTimeOffset = startAttrs.decimalFloatingPoint('TIME-OFFSET');
           // TIME-OFFSET can be 0
-<<<<<<< HEAD
-          if (Number.isFinite(startTimeOffset))
-=======
           if (Number.isFinite(startTimeOffset)) {
->>>>>>> c721b7ee
             level.startTimeOffset = startTimeOffset;
           }
 
@@ -326,13 +309,7 @@
       // this is a bit lurky but HLS really has no other way to tell us
       // if the fragments are TS or MP4, except if we download them :/
       // but this is to be able to handle SIDX.
-<<<<<<< HEAD
-      // FIXME: replace string test by a regex that matches
-      //        also `m4s` `m4a` `m4v` and other popular extensions
-      if (level.fragments.every((frag) => endsWith(frag.relurl, '.mp4'))) {
-=======
       if (level.fragments.every((frag) => MP4_REGEX_SUFFIX.test(frag.relurl))) {
->>>>>>> c721b7ee
         logger.warn('MP4 fragments found but no init segment (probably no MAP, incomplete M3U8), trying to fetch SIDX');
 
         frag = new Fragment();
@@ -356,49 +333,24 @@
      * We have already extrapolated forward, but all fragments up to the first instance of PDT do not have their PDTs
      * computed.
      */
-<<<<<<< HEAD
-    if (firstPdtIndex)
-      backfillProgramDateTimes(level.fragments, firstPdtIndex);
-=======
     if (firstPdtIndex) {
       backfillProgramDateTimes(level.fragments, firstPdtIndex);
     }
->>>>>>> c721b7ee
 
     return level;
   }
 }
 
-<<<<<<< HEAD
-function endsWith (str, search) {
-  return str.substring(str.length - search.length, str.length) === search;
-}
-
-=======
->>>>>>> c721b7ee
 function backfillProgramDateTimes (fragments, startIndex) {
   let fragPrev = fragments[startIndex];
   for (let i = startIndex - 1; i >= 0; i--) {
     const frag = fragments[i];
-<<<<<<< HEAD
-    frag.pdt = fragPrev.pdt - (frag.duration * 1000);
-=======
     frag.programDateTime = fragPrev.programDateTime - (frag.duration * 1000);
->>>>>>> c721b7ee
     fragPrev = frag;
   }
 }
 
 function assignProgramDateTime (frag, prevFrag) {
-<<<<<<< HEAD
-  if (frag.rawProgramDateTime)
-    frag.pdt = Date.parse(frag.rawProgramDateTime);
-  else if (prevFrag && prevFrag.pdt)
-    frag.pdt = prevFrag.endPdt;
-
-  if (!Number.isFinite(frag.pdt)) {
-    frag.pdt = null;
-=======
   if (frag.rawProgramDateTime) {
     frag.programDateTime = Date.parse(frag.rawProgramDateTime);
   } else if (prevFrag && prevFrag.programDateTime) {
@@ -407,7 +359,6 @@
 
   if (!Number.isFinite(frag.programDateTime)) {
     frag.programDateTime = null;
->>>>>>> c721b7ee
     frag.rawProgramDateTime = null;
   }
 }