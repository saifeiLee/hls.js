/*
 * simple ABR Controller
 *  - compute next level based on last fragment bw heuristics
 *  - implement an abandon rules triggered if we have less than 2 frag buffered and if computed bw shows that we risk buffer stalling
 */

import Event from '../events';
import EventHandler from '../event-handler';
import { BufferHelper } from '../utils/buffer-helper';
import { ErrorDetails } from '../errors';
import { logger } from '../utils/logger';
import EwmaBandWidthEstimator from '../utils/ewma-bandwidth-estimator';

const { performance } = window;

class AbrController extends EventHandler {
  constructor (hls) {
    super(hls,
      Event.FRAG_LOADING,
      Event.FRAG_LOADED,
      Event.FRAG_BUFFERED,
      Event.ERROR);
    this.lastLoadedFragLevel = 0;
    this._nextAutoLevel = -1;
    this.hls = hls;
    this.timer = null;
    this._bwEstimator = null;
    this.onCheck = this._abandonRulesCheck.bind(this);
  }

  destroy () {
    this.clearTimer();
    EventHandler.prototype.destroy.call(this);
  }

  onFragLoading (data) {
    const frag = data.frag;
    if (frag.type === 'main') {
      if (!this.timer) {
        this.fragCurrent = frag;
        this.timer = setInterval(this.onCheck, 100);
      }

      // lazy init of BwEstimator, rationale is that we use different params for Live/VoD
      // so we need to wait for stream manifest / playlist type to instantiate it.
      if (!this._bwEstimator) {
        const hls = this.hls;
        const config = hls.config;
        const level = frag.level;
        const isLive = hls.levels[level].details.live;

<<<<<<< HEAD
        let ewmaFast, ewmaSlow; if (isLive) {
=======
        let ewmaFast;
        let ewmaSlow;
        if (isLive) {
>>>>>>> 85f5cc9b
          ewmaFast = config.abrEwmaFastLive;
          ewmaSlow = config.abrEwmaSlowLive;
        } else {
          ewmaFast = config.abrEwmaFastVoD;
          ewmaSlow = config.abrEwmaSlowVoD;
        }
        this._bwEstimator = new EwmaBandWidthEstimator(hls, ewmaSlow, ewmaFast, config.abrEwmaDefaultEstimate);
      }
    }
  }

  _abandonRulesCheck () {
    /*
      monitor fragment retrieval time...
      we compute expected time of arrival of the complete fragment.
      we compare it to expected time of buffer starvation
    */
    const hls = this.hls;
    const video = hls.media;
    const frag = this.fragCurrent;

    if (!frag) {
      return;
    }

    const loader = frag.loader;
    const minAutoLevel = hls.minAutoLevel;

    // if loader has been destroyed or loading has been aborted, stop timer and return
    if (!loader || (loader.stats && loader.stats.aborted)) {
      logger.warn('frag loader destroy or aborted, disarm abandonRules');
      this.clearTimer();
      // reset forced auto level value so that next level will be selected
      this._nextAutoLevel = -1;
      return;
    }
    let stats = loader.stats;
    /* only monitor frag retrieval time if
    (video not paused OR first fragment being loaded(ready state === HAVE_NOTHING = 0)) AND autoswitching enabled AND not lowest level (=> means that we have several levels) */
    if (video && stats && ((!video.paused && (video.playbackRate !== 0)) || !video.readyState) && frag.autoLevel && frag.level) {
      const requestDelay = performance.now() - stats.trequest;
      const playbackRate = Math.abs(video.playbackRate);

      // monitor fragment load progress after half of expected fragment duration,to stabilize bitrate
      if (requestDelay > (500 * frag.duration / playbackRate)) {
        const levels = hls.levels;
        const loadRate = Math.max(1, stats.bw ? stats.bw / 8 : stats.loaded * 1000 / requestDelay); // byte/s; at least 1 byte/s to avoid division by zero

        // compute expected fragment length using frag duration and level bitrate. also ensure that expected len is gte than already loaded size
        const level = levels[frag.level];
        const levelBitrate = level.realBitrate ? Math.max(level.realBitrate, level.bitrate) : level.bitrate;
        const expectedLen = stats.total ? stats.total : Math.max(stats.loaded, Math.round(frag.duration * levelBitrate / 8));
        const pos = video.currentTime;
        const fragLoadedDelay = (expectedLen - stats.loaded) / loadRate;
        const bufferStarvationDelay = (BufferHelper.bufferInfo(video, pos, hls.config.maxBufferHole).end - pos) / playbackRate;

        // consider emergency switch down only if we have less than 2 frag buffered AND
        // time to finish loading current fragment is bigger than buffer starvation delay
        // ie if we risk buffer starvation if bw does not increase quickly
        if ((bufferStarvationDelay < (2 * frag.duration / playbackRate)) && (fragLoadedDelay > bufferStarvationDelay)) {
          let fragLevelNextLoadedDelay;
          let nextLoadLevel;
          // lets iterate through lower level and try to find the biggest one that could avoid rebuffering
          // we start from current level - 1 and we step down , until we find a matching level
          for (nextLoadLevel = frag.level - 1; nextLoadLevel > minAutoLevel; nextLoadLevel--) {
            // compute time to load next fragment at lower level
            // 0.8 : consider only 80% of current bw to be conservative
            // 8 = bits per byte (bps/Bps)
            const levelNextBitrate = levels[nextLoadLevel].realBitrate
              ? Math.max(levels[nextLoadLevel].realBitrate, levels[nextLoadLevel].bitrate)
              : levels[nextLoadLevel].bitrate;

            const fragLevelNextLoadedDelay = frag.duration * levelNextBitrate / (8 * 0.8 * loadRate);

            if (fragLevelNextLoadedDelay < bufferStarvationDelay) {
              // we found a lower level that be rebuffering free with current estimated bw !
              break;
            }
          }
          // only emergency switch down if it takes less time to load new fragment at lowest level instead
          // of finishing loading current one ...
          if (fragLevelNextLoadedDelay < fragLoadedDelay) {
            logger.warn(`loading too slow, abort fragment loading and switch to level ${nextLoadLevel}:fragLoadedDelay[${nextLoadLevel}]<fragLoadedDelay[${frag.level - 1}];bufferStarvationDelay:${fragLevelNextLoadedDelay.toFixed(1)}<${fragLoadedDelay.toFixed(1)}:${bufferStarvationDelay.toFixed(1)}`);
            // force next load level in auto mode
            hls.nextLoadLevel = nextLoadLevel;
            // update bw estimate for this fragment before cancelling load (this will help reducing the bw)
            this._bwEstimator.sample(requestDelay, stats.loaded);
            // abort fragment loading
            loader.abort();
            // stop abandon rules timer
            this.clearTimer();
            hls.trigger(Event.FRAG_LOAD_EMERGENCY_ABORTED, { frag: frag, stats: stats });
          }
        }
      }
    }
  }

  onFragLoaded (data) {
    const frag = data.frag;
    if (frag.type === 'main' && Number.isFinite(frag.sn)) {
      // stop monitoring bw once frag loaded
      this.clearTimer();
      // store level id after successful fragment load
      this.lastLoadedFragLevel = frag.level;
      // reset forced auto level value so that next level will be selected
      this._nextAutoLevel = -1;

      // compute level average bitrate
      if (this.hls.config.abrMaxWithRealBitrate) {
        const level = this.hls.levels[frag.level];
        let loadedBytes = (level.loaded ? level.loaded.bytes : 0) + data.stats.loaded;
        let loadedDuration = (level.loaded ? level.loaded.duration : 0) + data.frag.duration;
        level.loaded = { bytes: loadedBytes, duration: loadedDuration };
        level.realBitrate = Math.round(8 * loadedBytes / loadedDuration);
      }
      // if fragment has been loaded to perform a bitrate test,
      if (data.frag.bitrateTest) {
        let stats = data.stats;
        stats.tparsed = stats.tbuffered = stats.tload;
        this.onFragBuffered(data);
      }
    }
  }

  onFragBuffered (data) {
    const stats = data.stats;
    const frag = data.frag;
    // only update stats on first frag buffering
    // if same frag is loaded multiple times, it might be in browser cache, and loaded quickly
    // and leading to wrong bw estimation
    // on bitrate test, also only update stats once (if tload = tbuffered == on FRAG_LOADED)
    if (stats.aborted !== true && frag.type === 'main' && Number.isFinite(frag.sn) && ((!frag.bitrateTest || stats.tload === stats.tbuffered))) {
      // use tparsed-trequest instead of tbuffered-trequest to compute fragLoadingProcessing; rationale is that  buffer appending only happens once media is attached
      // in case we use config.startFragPrefetch while media is not attached yet, fragment might be parsed while media not attached yet, but it will only be buffered on media attached
      // as a consequence it could happen really late in the process. meaning that appending duration might appears huge ... leading to underestimated throughput estimation
      let fragLoadingProcessingMs = stats.tparsed - stats.trequest;
      logger.log(`latency/loading/parsing/append/kbps:${Math.round(stats.tfirst - stats.trequest)}/${Math.round(stats.tload - stats.tfirst)}/${Math.round(stats.tparsed - stats.tload)}/${Math.round(stats.tbuffered - stats.tparsed)}/${Math.round(8 * stats.loaded / (stats.tbuffered - stats.trequest))}`);
      this._bwEstimator.sample(fragLoadingProcessingMs, stats.loaded);
      stats.bwEstimate = this._bwEstimator.getEstimate();
      // if fragment has been loaded to perform a bitrate test, (hls.startLevel = -1), store bitrate test delay duration
      if (frag.bitrateTest) {
        this.bitrateTestDelay = fragLoadingProcessingMs / 1000;
      } else {
        this.bitrateTestDelay = 0;
      }
    }
  }

  onError (data) {
    // stop timer in case of frag loading error
    switch (data.details) {
    case ErrorDetails.FRAG_LOAD_ERROR:
    case ErrorDetails.FRAG_LOAD_TIMEOUT:
      this.clearTimer();
      break;
    default:
      break;
    }
  }

  clearTimer () {
    clearInterval(this.timer);
    this.timer = null;
  }

  // return next auto level
  get nextAutoLevel () {
    const forcedAutoLevel = this._nextAutoLevel;
    const bwEstimator = this._bwEstimator;
    // in case next auto level has been forced, and bw not available or not reliable, return forced value
    if (forcedAutoLevel !== -1 && (!bwEstimator || !bwEstimator.canEstimate())) {
      return forcedAutoLevel;
    }

    // compute next level using ABR logic
    let nextABRAutoLevel = this._nextABRAutoLevel;
    // if forced auto level has been defined, use it to cap ABR computed quality level
    if (forcedAutoLevel !== -1) {
      nextABRAutoLevel = Math.min(forcedAutoLevel, nextABRAutoLevel);
    }

    return nextABRAutoLevel;
  }
  get _nextABRAutoLevel () {
<<<<<<< HEAD
    const { hls, fragCurrent, lastLevelLoaded: currentLevel, _bwEstimator } = this;
    const { maxAutoLevel, levels, config, minAutoLevel, media: video } = hls;
    let { abrBandWidthFactor: bwFactor, abrBandWidthUpFactor: bwUpFactor } = config;
    const currentFragDuration = fragCurrent ? fragCurrent.duration : 0;
    const pos = video ? video.currentTime : 0;
    // playbackRate is the absolute value of the playback rate; if video.playbackRate is 0, we use 1 to load as
    // if we're playing back at the normal rate.
    const playbackRate = ((video && (video.playbackRate !== 0)) ? Math.abs(video.playbackRate) : 1.0);
    const avgbw = _bwEstimator ? _bwEstimator.getEstimate() : config.abrEwmaDefaultEstimate;
=======
    let hls = this.hls;
    const { maxAutoLevel, levels, config, minAutoLevel } = hls;
    const video = hls.media;
    const currentLevel = this.lastLoadedFragLevel;
    const currentFragDuration = this.fragCurrent ? this.fragCurrent.duration : 0;
    const pos = (video ? video.currentTime : 0);

    // playbackRate is the absolute value of the playback rate; if video.playbackRate is 0, we use 1 to load as
    // if we're playing back at the normal rate.
    const playbackRate = ((video && (video.playbackRate !== 0)) ? Math.abs(video.playbackRate) : 1.0);
    const avgbw = this._bwEstimator ? this._bwEstimator.getEstimate() : config.abrEwmaDefaultEstimate;
>>>>>>> 85f5cc9b
    // bufferStarvationDelay is the wall-clock time left until the playback buffer is exhausted.
    const bufferStarvationDelay = (BufferHelper.bufferInfo(video, pos, config.maxBufferHole).end - pos) / playbackRate;

    // First, look to see if we can find a level matching with our avg bandwidth AND that could also guarantee no rebuffering at all
    let bestLevel = this._findBestLevel(currentLevel, currentFragDuration, avgbw, minAutoLevel, maxAutoLevel, bufferStarvationDelay, bwFactor, bwUpFactor, levels);
    if (bestLevel >= 0) {
      return bestLevel;
    } else {
      logger.trace('rebuffering expected to happen, lets try to find a quality level minimizing the rebuffering');
      // not possible to get rid of rebuffering ... let's try to find level that will guarantee less than maxStarvationDelay of rebuffering
      // if no matching level found, logic will return 0
      let maxStarvationDelay = currentFragDuration ? Math.min(currentFragDuration, config.maxStarvationDelay) : config.maxStarvationDelay;
<<<<<<< HEAD
=======
      let bwFactor = config.abrBandWidthFactor;
      let bwUpFactor = config.abrBandWidthUpFactor;

>>>>>>> 85f5cc9b
      if (bufferStarvationDelay === 0) {
        // in case buffer is empty, let's check if previous fragment was loaded to perform a bitrate test
        const bitrateTestDelay = this.bitrateTestDelay;
        if (bitrateTestDelay) {
          // if it is the case, then we need to adjust our max starvation delay using maxLoadingDelay config value
          // max video loading delay used in  automatic start level selection :
          // in that mode ABR controller will ensure that video loading time (ie the time to fetch the first fragment at lowest quality level +
          // the time to fetch the fragment at the appropriate quality level is less than ```maxLoadingDelay``` )
          // cap maxLoadingDelay and ensure it is not bigger 'than bitrate test' frag duration
          const maxLoadingDelay = currentFragDuration ? Math.min(currentFragDuration, config.maxLoadingDelay) : config.maxLoadingDelay;
          maxStarvationDelay = maxLoadingDelay - bitrateTestDelay;
          logger.trace(`bitrate test took ${Math.round(1000 * bitrateTestDelay)}ms, set first fragment max fetchDuration to ${Math.round(1000 * maxStarvationDelay)} ms`);
          // don't use conservative factor on bitrate test
          bwFactor = bwUpFactor = 1;
        }
      }
      bestLevel = this._findBestLevel(currentLevel, currentFragDuration, avgbw, minAutoLevel, maxAutoLevel, bufferStarvationDelay + maxStarvationDelay, bwFactor, bwUpFactor, levels);
      return Math.max(bestLevel, 0);
    }
  }

  _findBestLevel (currentLevel, currentFragDuration, currentBw, minAutoLevel, maxAutoLevel, maxFetchDuration, bwFactor, bwUpFactor, levels) {
    for (let i = maxAutoLevel; i >= minAutoLevel; i--) {
      const levelInfo = levels[i];
      if (!levelInfo) {
        continue;
      }

      const levelDetails = levelInfo.details;
      const avgDuration = levelDetails ? levelDetails.totalduration / levelDetails.fragments.length : currentFragDuration;
      const live = levelDetails ? levelDetails.live : false;
<<<<<<< HEAD
=======

>>>>>>> 85f5cc9b
      let adjustedbw;
      // follow algorithm captured from stagefright :
      // https://android.googlesource.com/platform/frameworks/av/+/master/media/libstagefright/httplive/LiveSession.cpp
      // Pick the highest bandwidth stream below or equal to estimated bandwidth.
      // consider only 80% of the available bandwidth, but if we are switching up,
      // be even more conservative (70%) to avoid overestimating and immediately
      // switching back.
      if (i <= currentLevel) {
        adjustedbw = bwFactor * currentBw;
      } else {
        adjustedbw = bwUpFactor * currentBw;
      }

      const bitrate = levels[i].realBitrate ? Math.max(levels[i].realBitrate, levels[i].bitrate) : levels[i].bitrate;
      const fetchDuration = bitrate * avgDuration / adjustedbw;

      logger.trace(`level/adjustedbw/bitrate/avgDuration/maxFetchDuration/fetchDuration: ${i}/${Math.round(adjustedbw)}/${bitrate}/${avgDuration}/${maxFetchDuration}/${fetchDuration}`);
      // if adjusted bw is greater than level bitrate AND
      if (adjustedbw > bitrate &&
      // fragment fetchDuration unknown OR live stream OR fragment fetchDuration less than max allowed fetch duration, then this level matches
      // we don't account for max Fetch Duration for live streams, this is to avoid switching down when near the edge of live sliding window ...
      // special case to support startLevel = -1 (bitrateTest) on live streams : in that case we should not exit loop so that _findBestLevel will return -1
        (!fetchDuration || (live && !this.bitrateTestDelay) || fetchDuration < maxFetchDuration)) {
        // as we are looping from highest to lowest, this will return the best achievable quality level
        return i;
      }
    }
    // not enough time budget even with quality level 0 ... rebuffering might happen
    return -1;
  }

  set nextAutoLevel (nextLevel) {
    this._nextAutoLevel = nextLevel;
  }
}

export default AbrController;<|MERGE_RESOLUTION|>--- conflicted
+++ resolved
@@ -49,13 +49,8 @@
         const level = frag.level;
         const isLive = hls.levels[level].details.live;
 
-<<<<<<< HEAD
-        let ewmaFast, ewmaSlow; if (isLive) {
-=======
         let ewmaFast;
-        let ewmaSlow;
-        if (isLive) {
->>>>>>> 85f5cc9b
+        let ewmaSlow; if (isLive) {
           ewmaFast = config.abrEwmaFastLive;
           ewmaSlow = config.abrEwmaSlowLive;
         } else {
@@ -241,7 +236,6 @@
     return nextABRAutoLevel;
   }
   get _nextABRAutoLevel () {
-<<<<<<< HEAD
     const { hls, fragCurrent, lastLevelLoaded: currentLevel, _bwEstimator } = this;
     const { maxAutoLevel, levels, config, minAutoLevel, media: video } = hls;
     let { abrBandWidthFactor: bwFactor, abrBandWidthUpFactor: bwUpFactor } = config;
@@ -251,19 +245,6 @@
     // if we're playing back at the normal rate.
     const playbackRate = ((video && (video.playbackRate !== 0)) ? Math.abs(video.playbackRate) : 1.0);
     const avgbw = _bwEstimator ? _bwEstimator.getEstimate() : config.abrEwmaDefaultEstimate;
-=======
-    let hls = this.hls;
-    const { maxAutoLevel, levels, config, minAutoLevel } = hls;
-    const video = hls.media;
-    const currentLevel = this.lastLoadedFragLevel;
-    const currentFragDuration = this.fragCurrent ? this.fragCurrent.duration : 0;
-    const pos = (video ? video.currentTime : 0);
-
-    // playbackRate is the absolute value of the playback rate; if video.playbackRate is 0, we use 1 to load as
-    // if we're playing back at the normal rate.
-    const playbackRate = ((video && (video.playbackRate !== 0)) ? Math.abs(video.playbackRate) : 1.0);
-    const avgbw = this._bwEstimator ? this._bwEstimator.getEstimate() : config.abrEwmaDefaultEstimate;
->>>>>>> 85f5cc9b
     // bufferStarvationDelay is the wall-clock time left until the playback buffer is exhausted.
     const bufferStarvationDelay = (BufferHelper.bufferInfo(video, pos, config.maxBufferHole).end - pos) / playbackRate;
 
@@ -276,12 +257,6 @@
       // not possible to get rid of rebuffering ... let's try to find level that will guarantee less than maxStarvationDelay of rebuffering
       // if no matching level found, logic will return 0
       let maxStarvationDelay = currentFragDuration ? Math.min(currentFragDuration, config.maxStarvationDelay) : config.maxStarvationDelay;
-<<<<<<< HEAD
-=======
-      let bwFactor = config.abrBandWidthFactor;
-      let bwUpFactor = config.abrBandWidthUpFactor;
-
->>>>>>> 85f5cc9b
       if (bufferStarvationDelay === 0) {
         // in case buffer is empty, let's check if previous fragment was loaded to perform a bitrate test
         const bitrateTestDelay = this.bitrateTestDelay;
@@ -313,10 +288,6 @@
       const levelDetails = levelInfo.details;
       const avgDuration = levelDetails ? levelDetails.totalduration / levelDetails.fragments.length : currentFragDuration;
       const live = levelDetails ? levelDetails.live : false;
-<<<<<<< HEAD
-=======
-
->>>>>>> 85f5cc9b
       let adjustedbw;
       // follow algorithm captured from stagefright :
       // https://android.googlesource.com/platform/frameworks/av/+/master/media/libstagefright/httplive/LiveSession.cpp
