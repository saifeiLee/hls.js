--- conflicted
+++ resolved
@@ -58,7 +58,6 @@
     }
 
     onManifestLoaded(data) {
-<<<<<<< HEAD
         let levels0 = [];
         let levels = [];
         let audioTracks = [];
@@ -73,17 +72,6 @@
         let checkSupported = function(type, codec) {
             return MediaSource.isTypeSupported(`${type}/mp4;codecs=${codec}`);
         };
-=======
-        let levels = [],
-            bitrateStart,
-            levelSet = {},
-            levelFromSet = null,
-            videoCodecFound = false,
-            audioCodecFound = false,
-            chromeOrFirefox = /chrome|firefox/.test(
-                navigator.userAgent.toLowerCase()
-            );
->>>>>>> 80fb9685
 
         // regroup redundant levels together
         data.levels.forEach(level => {
@@ -131,7 +119,6 @@
             );
         });
 
-<<<<<<< HEAD
         if (data.audioTracks) {
             audioTracks = data.audioTracks.filter(
                 track =>
@@ -141,9 +128,6 @@
         }
 
         if (levels.length) {
-=======
-        if (levels.length > 0) {
->>>>>>> 80fb9685
             // start bitrate is the first bitrate of the manifest
             bitrateStart = levels[0].bitrate;
             // sort level on bitrate
@@ -163,14 +147,9 @@
                     break;
                 }
             }
-<<<<<<< HEAD
-            hls.trigger(Event.MANIFEST_PARSED, {
+            this.hls.trigger(Event.MANIFEST_PARSED, {
                 levels,
                 audioTracks,
-=======
-            this.hls.trigger(Event.MANIFEST_PARSED, {
-                levels: levels,
->>>>>>> 80fb9685
                 firstLevel: this._firstLevel,
                 stats: data.stats,
                 audio: audioCodecFound,
@@ -298,19 +277,11 @@
         }
 
         let details = data.details,
-<<<<<<< HEAD
-            hls = this.hls,
-            levelId,
-            level,
-            levelError = false;
-        let removeLevel = false;
-=======
             levelError = false,
             fragmentError = false;
         let levelIndex, level;
         let { config, media } = this.hls;
 
->>>>>>> 80fb9685
         // try to recover not fatal errors
         switch (details) {
             case ErrorDetails.FRAG_LOAD_ERROR:
@@ -327,18 +298,7 @@
                 levelError = true;
                 break;
             case ErrorDetails.REMUX_ALLOC_ERROR:
-<<<<<<< HEAD
-                levelId = data.level;
-                break;
-            case ErrorDetails.MANIFEST_EMPTY_ERROR:
-                levelId = data.context.level;
-                levelError = true;
-                removeLevel = true;
-                break;
-            default:
-=======
                 levelIndex = data.level;
->>>>>>> 80fb9685
                 break;
         }
         /* try to switch to a redundant stream if any available.
